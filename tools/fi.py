#!/usr/bin/env python3
from __future__ import annotations

import sys
import gc
import math
import traceback
import os
import glob
import inspect
import atexit
import random
import re
import contextlib

import tempfile

import genfaultinject

tmpdir = tempfile.TemporaryDirectory(prefix="fitest-")
atexit.register(tmpdir.cleanup)
print("tmpdir", tmpdir.name)

testing_recursion = False


def exercise(example_code, expect_exception):
    "This function exercises the code paths where we have fault injection"

    global testing_recursion
    testing_recursion = False

    def file_cleanup():
        if "apsw" in sys.modules:
            for c in sys.modules["apsw"].connections():
                c.close(True)
        for f in glob.glob(f"{ tmpdir.name }/dbfile*") + glob.glob(f"{ tmpdir.name }/myobfudb*"):
            os.remove(f)

    file_cleanup()

    # The module is not imported outside because the init function has
    # several fault injection locations

    import apsw, apsw.ext, apsw.fts

    try:
        apsw.config(apsw.SQLITE_CONFIG_URI, 1)
        apsw.config(apsw.SQLITE_CONFIG_MULTITHREAD)
        apsw.config(apsw.SQLITE_CONFIG_PCACHE_HDRSZ)
        apsw.config(apsw.SQLITE_CONFIG_LOG, None)
        apsw.ext.log_sqlite(level=0)
    except apsw.MisuseError:
        pass

    try:
        apsw.this_can_error
    except AttributeError:
        pass

    apsw.initialize()
    apsw.log(3, "A message")
    apsw.status(apsw.SQLITE_STATUS_MEMORY_USED)

    apsw.connections()
    if expect_exception:
        return

    for n in """
            SQLITE_VERSION_NUMBER apsw_version compile_options keywords memory_used
            sqlite3_sourceid sqlite_lib_version using_amalgamation vfs_names
            memory_high_water
        """.split():
        obj = getattr(apsw, n)
        if callable(obj):
            obj()

    apsw.soft_heap_limit(1_000_000_000)
    apsw.hard_heap_limit(1_000_000_000)
    apsw.randomness(32)
    apsw.enable_shared_cache(False)
    apsw.release_memory(1024)
    apsw.exception_for(3)
    try:
        apsw.exception_for(0xFE)
    except ValueError:
        pass

    for v in ("a'bc", "ab\0c", b"aabbcc", None, math.nan, math.inf, -0.0, -math.inf, 3.1):
        apsw.format_sql_value(v)

    con = apsw.Connection("")
    apsw.connections()
    con.wal_autocheckpoint(1)

    extfname = "./testextension.sqlext"
    if os.path.exists(extfname):
        con.enable_load_extension(True)
        con.load_extension(extfname)
        con.execute("select half(7)")

    con.execute(
        "pragma page_size=512; pragma auto_vacuum=FULL; pragma journal_mode=wal; create table foo(x)"
    ).fetchall()

    def trace(*args):
        return True

    con.exec_trace = trace
    with con:
        con.executemany("insert into foo values(zeroblob(1023))", [tuple() for _ in range(500)])
    con.exec_trace = None

    apsw.zeroblob(77).length()

    con.autovacuum_pages(lambda *args: 1)
    for i in range(20):
        con.wal_autocheckpoint(1)
        victim = con.execute("select rowid from foo order by random() limit 1").fetchall()[0][0]
        con.execute("delete from foo where rowid=?", (victim,))

    con.config(apsw.SQLITE_DBCONFIG_ENABLE_TRIGGER, 1)
    con.set_authorizer(None)
    con.authorizer = None
    con.collation_needed(None)
    con.collation_needed(lambda *args: 0)
    con.enable_load_extension(True)
    con.set_busy_handler(None)
    con.set_busy_handler(lambda *args: True)
    con.set_busy_timeout(99)
    con.create_scalar_function("failme", lambda x: x + 1)
    cur = con.cursor()
    for _ in cur.execute("select failme(3)"):
        cur.description
        if hasattr(cur, "description_full"):
            cur.description_full
        cur.get_description()

    if expect_exception:
        return

    apsw.allow_missing_dict_bindings(True)
    con.execute("select :a,:b,$c", {"a": 1, "c": 3})
    con.execute("select ?, ?, ?, ?", (None, "dsadas", b"xxx", 3.14))
    apsw.allow_missing_dict_bindings(False)

    if expect_exception:
        return

    for query in ("select 3,4", "select 3; select 4", "select 3,4; select 4,5", "select 3,4; select 5", "select 3"):
        con.execute(query).get
    con.executemany("select ?", [(i,) for i in range(10)]).get

    con.execute("/* comment */").get

    cur = con.cursor()
    cur.execute("select 3").fetchall()
    cur.get

    apsw.ext.query_info(con, "select ?2, $three", actions=True, expanded_sql=True)

    con.pragma("user_version")
    con.pragma("user_version", 7)

    con.fts5_tokenizer("unicode61", ["remove_diacritics", "1"])

    # this needs to be a type that doesn't happen in synthesized faults
    fake_exc = UnboundLocalError

    def tok(con, args):
        def tokenizer(utf8, reason):
            yield (0, 1, "hello")
            yield (1, 2, "hello", "world", "more")
            yield "third"
            yield ("fourth", "fifth")
            raise fake_exc()

        return tokenizer

    con.register_fts5_tokenizer("silly", tok)

    with contextlib.suppress(fake_exc):
        for _ in con.fts5_tokenizer("silly", [])(b"abcdef", apsw.FTS5_TOKENIZE_DOCUMENT):
            pass

    def tok2(con, args):
        options = apsw.fts.parse_tokenizer_args({"+": None}, con, args)

        def tokenizer(utf8, reason):
            for start, end, *tokens in options["+"](utf8, reason, include_colocated=False):
                yield start, end, *tokens

        return tokenizer

    con.register_fts5_tokenizer("tok2", tok2)
    with contextlib.suppress(fake_exc):
        for _ in con.fts5_tokenizer("tok2", ["silly"])(b"abcdef", apsw.FTS5_TOKENIZE_DOCUMENT):
            pass

    for include_offsets in (True, False):
        for include_colocated in (True, False):
            con.fts5_tokenizer("unicode61", [])(
                b"hello world",
                apsw.FTS5_TOKENIZE_DOCUMENT,
                include_offsets=include_offsets,
                include_colocated=include_colocated,
            )

    con.execute(
        """
            create virtual table testfts using fts5(a,b,c);
            insert into testfts values('a b c', 'b c d', 'c d e');
            insert into testfts values('1 2 3', '2 3 4', '3 4 5');
        """
    )
    extapi = {
        "attr": {"aux_data", "column_count", "inst_count", "phrases", "row_count", "rowid"},
        (0,): {
            "column_size",
            "column_text",
            "column_total_size",
            "inst_tokens",
            "phrase_columns",
            "phrase_locations",
        },
        (0, lambda *args: None, None): {"query_phrase"},
        (b"abcd e f g h",): {"tokenize"},
    }

    def identity(api, param):
        for args, names in extapi.items():
            for name in names:
                if args == "attr":
                    getattr(api, name)
                else:
                    getattr(api, name)(*args)
        return param

    con.register_fts5_function("identity", identity)

    con.execute("select identity(testfts,a) from testfts('e OR 5')").get

    class Source:
        def Connect(self, *args):
            con.vtab_config(apsw.SQLITE_VTAB_CONSTRAINT_SUPPORT, 1)
            return "create table ignored(c0, c1, c2, c3)", Source.Table()

        class Table:
            def BestIndexObject(self, iio: apsw.IndexInfo):
                apsw.ext.index_info_to_dict(iio)
                for n in range(iio.nConstraint):
                    if iio.get_aConstraintUsage_in(n):
                        iio.set_aConstraintUsage_in(n, True)
                        iio.set_aConstraintUsage_argvIndex(n, 1)
                iio.estimatedRows = 7
                iio.orderByConsumed = False
                iio.estimatedCost = 33

                return True

            def BestIndex(self, *args):
                return (None, 23, "some string", True, 321321)

            def Open(self):
                return Source.Cursor()

            def UpdateDeleteRow(self, rowid):
                pass

            def UpdateInsertRow(self, rowid, fields):
                return 77

            def UpdateChangeRow(self, rowid, newrowid, fields):
                pass

            def FindFunction(self, name, nargs):
                if nargs == 1:
                    return lambda x: 6
                return [apsw.SQLITE_INDEX_CONSTRAINT_FUNCTION, lambda *args: 7]

        class Cursor:
            def Filter(self, *args):
                self.pos = 0

            def Eof(self):
                return self.pos >= 7

            def Column(self, n):
                return [None, " " * n, b"aa" * n, 3.14 * n][n]

            def Next(self):
                self.pos += 1

            def Rowid(self):
                return self.pos

            def Close(self):
                pass

    con.create_module("vtable", Source(), use_bestindex_object=True, iVersion=3, eponymous=True)
    con.create_module("vtable2", Source(), use_bestindex_object=False, iVersion=3, eponymous=True)
    con.overload_function("vtf", 2)
    con.overload_function("vtf", 1)
    con.execute("select * from vtable where c2>2 and c1 in (1,2,3)")
    con.execute("create virtual table fred using vtable()")
    con.execute("select vtf(c3) from fred where c3>5; select vtf(c2,c1) from fred where c3>5 order by c2").fetchall()
    con.execute(
        "select vtf(c3) from vtable2 where c3>5; select vtf(c2,c1) from vtable2 where c3>5 order by c2 desc, c1"
    ).fetchall()
    con.execute("delete from fred where c3>5")
    n = 2
    con.execute("insert into fred values(?,?,?,?)", [None, " " * n, b"aa" * n, 3.14 * n])
    con.execute("insert into fred(ROWID, c1) values (99, NULL)")
    con.execute("update fred set c2=c3 where rowid=3; update fred set rowid=990 where c2=2")

    con.drop_modules(["something", "vtable", "something else"])

    con.set_profile(lambda: 1)
    con.set_profile(None)

    # has to be done on a real file not memory db
    con2 = apsw.Connection("/tmp/fitesting")
    con2.pragma("user_version", 77)
    con2.read("main", 0, 0, 0x1FFFF)  # larger fires sanity check assertion

    # this is to work MakeSqliteMsgFromPyException
    def meth(*args):
        raise apsw.SchemaChangeError("a" * 16384)

    Source.Table.BestIndexObject = meth
    try:
        con.execute("select * from vtable where c2>2")
    except apsw.SchemaChangeError:
        pass

    con.drop_modules(None)

    def func(*args):
        return 3.14

    con.create_scalar_function("func", func)
    con.execute("select func(1,null,'abc',x'aabb')")

    if expect_exception:
        return

    def do_nothing():
        pass

    con.set_rollback_hook(do_nothing)
    con.execute("begin; create table goingaway(x,y,z); rollback")
    con.set_rollback_hook(None)

    con.collation_needed(lambda *args: con.create_collation("foo", lambda *args: 0))
    con.execute(
        "create table col(x); insert into col values ('aa'), ('bb'), ('cc'); select * from col order by x collate foo"
    )

    class SumInt:
        def __init__(self):
            self.v = 0

        def step(self, arg):
            self.v += arg

        def inverse(self, arg):
            self.v -= arg

        def final(self):
            return self.v

        def value(self):
            return self.v

    def wf():
        x = SumInt()
        return (x, SumInt.step, SumInt.final, SumInt.value, SumInt.inverse)

    con.create_window_function("sumint", SumInt)
    con.create_window_function("sumint2", wf)

    for row in con.execute(
        """
            CREATE TABLE t3(x, y);
            INSERT INTO t3 VALUES('a', 4),
                                ('b', 5),
                                ('c', 3),
                                ('d', 8),
                                ('e', 1);
            -- Use the window function
            SELECT x, sumint(y) OVER (
            ORDER BY x ROWS BETWEEN 1 PRECEDING AND 1 FOLLOWING
            ) AS sum_y
            FROM t3 ORDER BY x;
            SELECT x, sumint2(y) OVER (
            ORDER BY x ROWS BETWEEN 1 PRECEDING AND 1 FOLLOWING
            ) AS sum_y
            FROM t3 ORDER BY x;
        """
    ):
        pass

    for n in """db_names cache_flush changes filename filename_journal
                filename_wal get_autocommit in_transaction interrupt last_insert_rowid
                open_flags open_vfs release_memory sqlite3_pointer system_errno
                total_changes txn_state
        """.split():
        obj = getattr(con, n)
        if callable(obj):
            obj()

    con.execute("create table blobby(x); insert into blobby values(?)", (apsw.zeroblob(990),))
    blob = con.blob_open("main", "blobby", "x", con.last_insert_rowid(), True)
    blob.write(b"hello world")
    blob.seek(80)
    blob.read(10)
    m = bytearray(b"12345678")
    blob.read_into(m)
    blob.tell()
    blob.read(0)
    blob.seek(blob.length())
    blob.read(10)
    blob.seek(0)
    blob.reopen(con.last_insert_rowid())
    blob.close()

    if expect_exception:
        return

    con.cache_stats(True)
    con.deserialize("main", con.serialize("main"))

    apsw.connection_hooks = [lambda x: None] * 3
    x = apsw.Connection("")
    c = x.cursor()
    try:
        x.backup("main", con, "main")
    except apsw.ThreadingViolationError:
        pass
    del c

    con2 = apsw.Connection("")
    with con2.backup("main", con, "main") as backup:
        while backup.remaining:
            backup.step(1)
            backup.page_count
    backup.finish()
    del con2

    con.close()
    del con
    if expect_exception:
        return

    vname = "foo"
    v = apsw.VFS(vname, iVersion=3)
    registered = [vfs for vfs in apsw.vfs_details() if vfs["zName"] == vname][0]
    meth_names = [n for n in registered if n.startswith("x")]
    for ver in (1, 2, 3):
        v = apsw.VFS(f"{vname}{ver}", exclude=set(random.sample(meth_names, 5)))
        apsw.vfs_details()
        try:
            v.xCurrentTime()
        except Exception:
            pass

    class MYVFS(apsw.VFS):
        def __init__(self):
            super().__init__("testvfs", "", maxpathname=0)

    vfs = MYVFS()

    vfs.xRandomness(77)
    vfs.xGetLastError()
    v = None
    while True:
        v = vfs.xNextSystemCall(v)
        if v is None:
            break

    if expect_exception:
        return

    testdbname = f"{ tmpdir.name }/dbfile-testdb"
    flags = [apsw.SQLITE_OPEN_MAIN_DB | apsw.SQLITE_OPEN_CREATE | apsw.SQLITE_OPEN_READWRITE, 0]
    apsw.VFSFile("testvfs", testdbname, flags)

    longdbname = testdbname + "/." * (4096 - len(testdbname) // 2)
    try:
        apsw.VFSFile("testvfs", longdbname, flags)
    except apsw.CantOpenError:
        pass

    vfs.xGetLastError()

    if expect_exception:
        return

    vfs.xOpen(testdbname, flags)

    if expect_exception:
        return

    class myvfs(apsw.VFS):
        def __init__(self, name="apswfivfs", parent=""):
            self.parent = parent
            super().__init__(name, parent)

        def xDelete(self, name, syncdir):
            return super().xDelete(name, syncdir)

        def xOpen(self, name, flags):
            return myvfsfile(self.parent, name, flags)

    class myvfsfile(apsw.VFSFile):
        def __init__(self, parent, filename, flags):
<<<<<<< HEAD
            if not isinstance(filename, str):
                filename.parameters
=======
            hasattr(filename, "parameters") and filename.parameters
>>>>>>> b3d76aff
            super().__init__(parent, filename, flags)

    vfsinstance = myvfs()
    vfsinstance2 = myvfs("apswfivfs2", "apswfivfs")

    try:
        vfsinstance2.xDelete("no/such/file", True)
    except apsw.IOError:
        pass

    vfsinstance2.xFullPathname("abc.txt")

    file_cleanup()

    import apsw.tests

    apsw.tests.testtimeout = False
    apsw.tests.vfstestdb(f"{ tmpdir.name }/dbfile-delme-vfswal", "apswfivfs2", mode="wal")

    file_cleanup()
    apsw.tests.testtimeout = True
    apsw.tests.vfstestdb(f"{ tmpdir.name }/dbfile-delme-vfsstd", "apswfivfs")

    if expect_exception:
        return

    file_cleanup()
    exec(example_code, {"print": lambda *args: None}, None)

    if expect_exception:
        return

    if False:
        # This does recursion error, which also causes lots of last chance
        # exception printing to stderr, making the noise unhelpful.  The
        # code has been validated at the time of writing this comment.
        testing_recursion = True
        vfsinstance.parent = "apswfivfs2"
        apsw.tests.testtimeout = False
        apsw.tests.vfstestdb(f"{ tmpdir.name }/dbfile-delme-vfswal", "apswfivfs2", mode="wal")
        testing_recursion = False

    apsw.set_default_vfs(apsw.vfs_names()[0])
    apsw.unregister_vfs("apswfivfs")

    del vfsinstance
    del vfsinstance2

    del sys.modules["apsw.ext"]
    gc.collect()
    del apsw


class Tester:
    Proceed = 0x1FACADE
    "magic value keep going (ie do not inject a return value)"
    ProceedReturn18 = 0x2FACADE
    "Call function, but then pretend it returned 18"

    FAULTT = ZeroDivisionError
    FAULTS = "Fault injection synthesized failure"

    FAULT = FAULTT, FAULTS

    def __init__(self):
        self.returns = genfaultinject.returns
        self.call_remap = {v: k for k, v in genfaultinject.call_map.items()}

        sys.apsw_fault_inject_control = self.fault_inject_control
        sys.apsw_should_fault = self.should_fault

        lines, start = inspect.getsourcelines(exercise)
        end = start + len(lines)
        self.start_line = start
        self.end_line = end

        with open("example-code.py", "rt") as f:
            code = f.read()
            # we do various transformations but must keep the line numbers the same
            code = code.replace("import os", "import os,contextlib")
            # make it use tmpfs
            code = code.replace('"dbfile"', f'"{ tmpdir.name }/dbfile-delme-example"')
            code = code.replace("myobfudb", f"{ tmpdir.name }/myobfudb-example")
            # silence logging
            code = code.replace("apsw.ext.log_sqlite()", "apsw.ext.log_sqlite(level=0)")
            # resource usage is deliberately slow
            code = code.replace("time.sleep(1.3)", "time.sleep(0)")
            code = re.sub(r"ShowResourceUsage\([^)]*\)", "ShowResourceUsage(None)", code)

        self.example_code_lines = len(code.split("\n"))
        self.example_code = compile(code, "example-code.py", "exec")

    @staticmethod
    def apsw_attr(name: str):
        # this is need because we don't do the top level import of apsw
        assert "apsw" in sys.modules
        return getattr(sys.modules["apsw"], name)

    def FaultCall(self, key):
        apsw_attr = self.apsw_attr
        fname = self.call_remap.get(key[0], key[0])
        try:
            if key[0] == "APSW_FAULT_INJECT":
                self.expect_exception.append(Exception)
                return True

            if fname in self.returns["pointer"]:
                self.expect_exception.append(MemoryError)
                return 0, MemoryError, self.FAULTS

            if fname == "sqlite3_threadsafe":
                self.expect_exception.append(EnvironmentError)
                return 0

            # we need these to succeed at the SQLite level but still return
            # an error.  Otherwise there will be memory leaks.
            if fname in {
                "sqlite3_close",
                "sqlite3_vfs_unregister",
                "sqlite3_backup_finish",
            }:
                self.expect_exception.append(apsw_attr("ConnectionNotClosedError"))
                self.expect_exception.append(apsw_attr("TooBigError"))  # code 18
                return self.ProceedReturn18

            if fname == "sqlite3_deserialize":
                # it frees the buffer even on error
                self.expect_exception.append(apsw_attr("TooBigError"))  # code 18
                return self.ProceedReturn18

            if fname == "sqlite3_enable_shared_cache":
                self.expect_exception.append(apsw_attr("Error"))
                return 0xFE  # also does unknown error code to make_exception

            if fname == "sqlite3_load_extension":
                self.expect_exception.append(apsw_attr("ExtensionLoadingError"))
                return self.apsw_attr("SQLITE_TOOBIG")

            if fname == "sqlite3_vtab_in_next":
                self.expect_exception.append(ValueError)
                return self.apsw_attr("SQLITE_TOOBIG")

            # internal routine
            if fname == "connection_trace_and_exec":
                self.expect_exception.append(MemoryError)
                return (-1, MemoryError, self.FAULTS)

            # pointers with 0 being failure
            if fname in {
                "sqlite3_backup_init",
                "sqlite3_malloc64",
                "sqlite3_mprintf",
                "sqlite3_column_name",
                "sqlite3_aggregate_context",
                "sqlite3_expanded_sql",
            }:
                self.expect_exception.append(apsw_attr("SQLError"))
                self.expect_exception.append(MemoryError)
                return 0

            # we only use this to get fts5api and always claim it was because fts5
            # is not present
            if fname in {"sqlite3_prepare", "sqlite3_bind_pointer"}:
                self.expect_exception.append(apsw_attr("NoFTS5Error"))
                return self.apsw_attr("SQLITE_ERROR")

            if fname.startswith("sqlite3_"):
                self.expect_exception.append(apsw_attr("TooBigError"))
                return self.apsw_attr("SQLITE_TOOBIG")

            if fname.startswith("PyLong_As"):
                self.expect_exception.append(OverflowError)
                return (-1, OverflowError, self.FAULTS)

            if fname == "PyBuffer_IsContiguous":
                # the PyObject_GetBuffer call fails non-contiguous
                # anyway, but this is being doubly sure
                self.expect_exception.append(TypeError)
                return 0

            if fname.startswith("Py") or fname in {"_PyBytes_Resize", "_PyTuple_Resize", "getfunctionargs"}:
                # for ones returning -1 on error
                self.expect_exception.append(self.FAULTT)
                return (-1, *self.FAULT)

        finally:
            self.to_fault.pop(key, None)
            self.has_faulted_ever.add(key)
            self.faulted_this_round.append(key)
            if key[2] == "apswvtabFindFunction" or (self.last_key and self.last_key[2] == "apswvtabFindFunction"):
                self.expect_exception.extend([TypeError, ValueError])
            self.last_key = key

        print("Unhandled", key)
        breakpoint()

    def should_fault(self, name, pending_exception):
        if pending_exception != (None, None, None):
            return False
        key = ("APSW_FAULT_INJECT", "", name, 0, "")
        res = self.fault_inject_control(key)
        assert res in {self.Proceed, True}
        return res is True

    def fault_inject_control(self, key):
        if testing_recursion and key[2] in {"apsw_write_unraisable", "apswvfs_excepthook"}:
            return self.Proceed
        if self.runplan is not None:
            if not self.runplan:
                return self.Proceed
            elif isinstance(self.runplan, str):
                if key[0] != self.runplan:
                    return self.Proceed
            elif key == self.runplan[0]:
                self.runplan.pop(0)
            else:
                return self.Proceed
        else:
            if self.expect_exception:
                # already have faulted this round
                if key not in self.has_faulted_ever and key not in self.to_fault:
                    self.to_fault[key] = self.faulted_this_round[:]
                return self.Proceed
            if key in self.has_faulted_ever:
                return self.Proceed

        line, percent = self.get_progress()
        if self.runplan is not None:
            print("  Pre" if self.runplan else "Fault", end=" ")
        print(
            f"faulted: { len(self.has_faulted_ever): 4} / new: { len(self.to_fault): 3}"
            f" cur: { int(percent): 3}%  L{ line } { key }"
        )
        try:
            return self.FaultCall(key)
        finally:
            assert self.expect_exception
            assert key in self.has_faulted_ever

    def exchook(self, *args):
        if len(args) > 1:
            self.add_exc(args[1])
        else:
            self.add_exc(args[0].exc_value)

    def add_exc(self, e):
        if e:
            self.last_exc = e
        while e:
            self.exc_happened.append((type(e), e))
            e = e.__context__

    def __enter__(self):
        return self

    def __exit__(self, e1, e2, e3):
        if e2:
            self.add_exc(e2)
        if self.abort > 3:
            tbe = traceback.TracebackException(e1, e2, e3, capture_locals=True, compact=True)
            for line in tbe.format():
                print(line, file=sys.stderr)
            return False
        return True  # do not raise

    def get_progress(self):
        # work out what progress in exercise
        ss = traceback.extract_stack()
        curline = self.start_line
        exercise_ok = True
        for frame in ss:
            if frame.filename == __file__ and exercise_ok and frame.name == "exercise":
                curline = max(curline, frame.lineno)
            if frame.filename == "example-code.py":
                if exercise_ok:
                    exercise_ok = False
                    curline = frame.lineno
                curline = max(curline, frame.lineno)

        total_lines = self.end_line - self.start_line + self.example_code_lines
        if exercise_ok:
            curline_pretty = f"{ curline }(exercise)"
            pos = curline - self.start_line
        else:
            curline_pretty = f"{ curline }(example) "
            pos = curline + (self.end_line - self.start_line)

        return curline_pretty, 100 * pos / total_lines

    def verify_exception(self, tested):
<<<<<<< HEAD
        if len(tested) == 0 and len(self.exc_happened) >= 0:
            return
        ok = any(e[0] in self.expect_exception for e in self.exc_happened) or any(
            self.FAULTS in str(e[1]) for e in self.exc_happened
        )
=======
        ok = any(e[0] in self.expect_exception for e in self.exc_happened) or any(self.FAULTS in str(e[1])
                                                                                  for e in self.exc_happened)
>>>>>>> b3d76aff
        # these faults happen in fault handling so can't fault report themselves.
        if tested and list(tested)[0][2] in {
            "apsw_set_errmsg",
            "apsw_get_errmsg",
            "apsw_write_unraisable",
            "MakeSqliteMsgFromPyException",
            "apswvfs_excepthook",
        }:
            return
        # fault inject doesn't know which specific exception it will be
        if len(self.expect_exception) == 1 and self.expect_exception[0] is Exception:
            return
        if len(self.exc_happened) < len(tested):
            if len(tested) >= 2 and (tested[0][0], tested[1][0]) == ("_PyObject_New", "sqlite3_backup_finish"):
                # backup finish error is ignored because we are handling the
                # object_new error
                pass
            elif tested[-1][2] in {"MakeSqliteMsgFromPyException", "apsw_write_unraisable", "apswvfs_excepthook"}:
                # already handling an exception
                pass
            elif tested[-1][2] == "apswvfsfile_xFileControl":
                # we deliberately ignore errors getting VFSNAMES
                if tested[-1][0] == "PyUnicode_AsUTF8" and tested[-1][4] in {"qualname", "module"}:
                    ok = True
                elif tested[-1][0] == "sqlite3_mprintf":
                    ok = True
            else:
                ok = False
        if not ok:
            print("\nExceptions failed to verify")
            print(f"Got { self.exc_happened }")
            print(f"Expected { self.expect_exception }")
            print(f"Testing { tested }")
            if len(self.exc_happened) < len(tested):
                print("Fewer exceptions observed than faults generated")
            if self.last_exc:
                print("Traceback:")
                tbe = traceback.TracebackException(
                    type(self.last_exc), self.last_exc, self.last_exc.__traceback__, capture_locals=False, compact=True
                )
                for line in tbe.format():
                    print(line)
            sys.exit(1)

    def run(self):
        self.abort = 0
        # keys that we will fault in the future.  we saw these keys while a
        # call had already faulted, so we have to do those same faults again
        # to see this one.  value is list of those previous faults
        self.to_fault = {}
        # keys that have ever faulted across all loops
        self.has_faulted_ever = set()

        self.last_key = None
        use_runplan = False
        complete = False

        sys.excepthook = sys.unraisablehook = self.exchook
        while not complete:
            # exceptions that happened this loop
            self.exc_happened = []
            # exceptions we expected to happen this loop
            self.expect_exception = []
            # keys we faulted this round
            self.faulted_this_round = []

            if use_runplan:
                if len(self.to_fault) == 0:
                    complete = True
                    self.runplan = "sqlite3_shutdown"
                else:
                    for k, v in self.to_fault.items():
                        self.runplan = v + [k]
                        break
            else:
                self.runplan = None

            self.last_exc = (
                None  # it is ok to see this line when faulting apsw_write_unraisable (comes from PyErr_Print)
            )
            with self:
                try:
                    if complete:
                        # we do this at the very end with shutdown being terminal
                        sys.modules["apsw"].shutdown()
                    else:
                        exercise(self.example_code, self.expect_exception)
                        self.abort = 0
                        if not use_runplan and not self.faulted_this_round:
                            use_runplan = True
                            print("\nExercising locations that require multiple failures\n")
                            continue
                finally:
                    if not use_runplan and not self.faulted_this_round:
                        self.abort += 1
                        if self.abort > 3:
                            print("NOT MAKING PROGRESS - ABORTING")
                    else:
                        self.abort = 0
                    if "apsw" in sys.modules:
                        for c in sys.modules["apsw"].connections():
                            c.close()
                    gc.collect()

            self.verify_exception(self.faulted_this_round)

        if complete:
            print("\nAll faults exercised")
            if hasattr(sys.modules["apsw"], "_fini"):
                print("Running apsw fini()")
                sys.modules["apsw"]._fini()
            del sys.modules["apsw"]

        print(f"Total faults: { len(self.has_faulted_ever) }")

        if self.to_fault:
            t = f"Failed to fault { len(self.to_fault) }"
            print("=" * len(t))
            print(t)
            print("=" * len(t))
            for f in sorted(self.to_fault):
                print(f)
            sys.exit(1)

        sys.excepthook = sys.__excepthook__
        sys.unraisablehook = sys.__unraisablehook__


t = Tester()
t.run()<|MERGE_RESOLUTION|>--- conflicted
+++ resolved
@@ -514,12 +514,7 @@
 
     class myvfsfile(apsw.VFSFile):
         def __init__(self, parent, filename, flags):
-<<<<<<< HEAD
-            if not isinstance(filename, str):
-                filename.parameters
-=======
             hasattr(filename, "parameters") and filename.parameters
->>>>>>> b3d76aff
             super().__init__(parent, filename, flags)
 
     vfsinstance = myvfs()
@@ -810,16 +805,8 @@
         return curline_pretty, 100 * pos / total_lines
 
     def verify_exception(self, tested):
-<<<<<<< HEAD
-        if len(tested) == 0 and len(self.exc_happened) >= 0:
-            return
-        ok = any(e[0] in self.expect_exception for e in self.exc_happened) or any(
-            self.FAULTS in str(e[1]) for e in self.exc_happened
-        )
-=======
         ok = any(e[0] in self.expect_exception for e in self.exc_happened) or any(self.FAULTS in str(e[1])
                                                                                   for e in self.exc_happened)
->>>>>>> b3d76aff
         # these faults happen in fault handling so can't fault report themselves.
         if tested and list(tested)[0][2] in {
             "apsw_set_errmsg",
