--- conflicted
+++ resolved
@@ -82,11 +82,7 @@
 
 dev-depends: ## pip installs packages useful for development (none are necessary except setuptools)
 	$(PYTHON) -m pip install -U --upgrade-strategy eager build wheel setuptools pip
-<<<<<<< HEAD
-	$(PYTHON) -m pip install -U --upgrade-strategy eager mypy pdbpp coverage ruff
-=======
-	$(PYTHON) -m pip install -U --upgrade-strategy eager mypy pdbp coverage flake8 ruff
->>>>>>> 7474032a
+	$(PYTHON) -m pip install -U --upgrade-strategy eager mypy pdbp coverage ruff
 
 # This is probably gnu make specific but only developers use this makefile
 $(GENDOCS): doc/%.rst: src/%.c tools/code2rst.py  tools/tocupdate.sql
